--- conflicted
+++ resolved
@@ -53,11 +53,8 @@
 - shamsup
 - shihanng
 - shivamsinghchahar
-<<<<<<< HEAD
 - theostavrides
-=======
 - tanayv
->>>>>>> 110b924b
 - thisiskartik
 - ThornWu
 - timdorr
