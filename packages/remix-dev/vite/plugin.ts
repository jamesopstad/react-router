--- conflicted
+++ resolved
@@ -2101,41 +2101,6 @@
   return routes;
 }
 
-<<<<<<< HEAD
-  // Cleanup - we no longer need the server build assets
-  fse.removeSync(serverBuildDirectoryPath);
-}
-
-function prodHash(str: string, _: "use client" | "use server") {
-  return `/${path.relative(process.cwd(), str)}`;
-}
-
-function devHash(str: string, _: "use client" | "use server") {
-  const resolved = path.resolve(str);
-  let unixPath = resolved.replace(/\\/g, "/");
-  if (!unixPath.startsWith("/")) {
-    unixPath = `/${unixPath}`;
-  }
-  if (resolved.startsWith(process.cwd())) {
-    return `/${path.relative(process.cwd(), unixPath)}`;
-  }
-  return `/@fs${unixPath}`;
-}
-
-declare global {
-  var __clientModules: Set<string>;
-  var __serverModules: Set<string>;
-}
-
-global.__clientModules = global.__clientModules || new Set<string>();
-global.__serverModules = global.__serverModules || new Set<string>();
-
-export function getReactServerOptions() {
-  return {
-    clientModules: global.__clientModules,
-    serverModules: global.__serverModules,
-  };
-=======
 // Note: Duplicated from remix-server-runtime
 function createPrerenderRoutes(
   manifest: ServerBuild["routes"],
@@ -2168,5 +2133,35 @@
           ...commonRoute,
         };
   });
->>>>>>> 13d6d438
+}
+
+function prodHash(str: string, _: "use client" | "use server") {
+  return `/${path.relative(process.cwd(), str)}`;
+}
+
+function devHash(str: string, _: "use client" | "use server") {
+  const resolved = path.resolve(str);
+  let unixPath = resolved.replace(/\\/g, "/");
+  if (!unixPath.startsWith("/")) {
+    unixPath = `/${unixPath}`;
+  }
+  if (resolved.startsWith(process.cwd())) {
+    return `/${path.relative(process.cwd(), unixPath)}`;
+  }
+  return `/@fs${unixPath}`;
+}
+
+declare global {
+  var __clientModules: Set<string>;
+  var __serverModules: Set<string>;
+}
+
+global.__clientModules = global.__clientModules || new Set<string>();
+global.__serverModules = global.__serverModules || new Set<string>();
+
+export function getReactServerOptions() {
+  return {
+    clientModules: global.__clientModules,
+    serverModules: global.__serverModules,
+  };
 }