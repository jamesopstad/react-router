--- conflicted
+++ resolved
@@ -17,33 +17,6 @@
 
 export type ServerRouteManifest = RouteManifest<Omit<ServerRoute, "children">>;
 
-<<<<<<< HEAD
-// NOTE: make sure to change the Route in remix-react/react-router-dev if you change this
-export interface Route {
-  index?: boolean;
-  caseSensitive?: boolean;
-  id: string;
-  parentId?: string;
-  path?: string;
-}
-
-// NOTE: make sure to change the EntryRoute in react-router/react-router-dev if you change this
-export interface EntryRoute extends Route {
-  hasAction: boolean;
-  hasLoader: boolean;
-  hasClientAction: boolean;
-  hasClientLoader: boolean;
-  hasErrorBoundary: boolean;
-  imports?: string[];
-  css?: string[];
-  module: string;
-  clientActionModule: string | undefined;
-  clientLoaderModule: string | undefined;
-  parentId?: string;
-}
-
-=======
->>>>>>> b53855bb
 export interface ServerRoute extends Route {
   children: ServerRoute[];
   module: ServerRouteModule;
