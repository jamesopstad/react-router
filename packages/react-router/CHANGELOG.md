--- conflicted
+++ resolved
@@ -1,17 +1,8 @@
 # `react-router`
 
-<<<<<<< HEAD
 ## 7.0.0-pre.5
 
-### Patch Changes
-
-- No changes ([`506329c4e`](https://github.com/remix-run/react-router/commit/506329c4e2e7aba9837cbfa44df6103b49423745))
-
 ## 7.0.0-pre.4
-
-### Patch Changes
-
-- [REMOVE] Changeset to bump pre.4 release ([`8a5cf097f`](https://github.com/remix-run/react-router/commit/8a5cf097f98f12e32d42e85ecd87523b72a85195))
 
 ## 7.0.0-pre.3
 
@@ -369,7 +360,7 @@
 - [REMOVE] Rename RemixRouter->DataRouter ([#12062](https://github.com/remix-run/react-router/pull/12062))
 - Updated dependencies:
   - `react-router@7.0.0-pre.0`
-=======
+
 ## 6.28.0
 
 ### Minor Changes
@@ -404,7 +395,6 @@
 
 - Updated dependencies:
   - `@remix-run/router@1.20.0`
->>>>>>> 6c134424
 
 ## 6.26.2
 
