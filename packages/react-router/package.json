--- conflicted
+++ resolved
@@ -34,11 +34,7 @@
   "scripts": {
     "build": "rollup -c",
     "lint": "eslint modules",
-<<<<<<< HEAD
     "prepublishOnly": "npm run build"
-=======
-    "test": "jest"
->>>>>>> f1358a64
   },
   "peerDependencies": {
     "react": ">=15"
