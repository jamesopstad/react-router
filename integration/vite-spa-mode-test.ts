import fs from "node:fs";
import path from "node:path";
import { test, expect } from "@playwright/test";

import {
  createAppFixture,
  createFixture,
  css,
  js,
} from "./helpers/create-fixture.js";
import type { Fixture, AppFixture } from "./helpers/create-fixture.js";
import { PlaywrightFixture } from "./helpers/playwright-fixture.js";
import { createProject, build } from "./helpers/vite.js";

test.describe("SPA Mode", () => {
  let fixture: Fixture;
  let appFixture: AppFixture;

  test.describe("custom builds", () => {
    test.describe("build errors", () => {
      test("errors on server-only exports", async () => {
        let cwd = await createProject({
          "vite.config.ts": js`
          import { defineConfig } from "vite";
          import { vitePlugin as reactRouter } from "@react-router/dev";

          export default defineConfig({
            plugins: [reactRouter({ ssr: false })],
          });
        `,
          "app/routes/invalid-exports.tsx": String.raw`
          // Invalid exports
          export function headers() {}
          export function loader() {}
          export function action() {}

          // Valid exports
          export function clientLoader() {}
          export function clientAction() {}
          export default function Component() {}
        `,
        });
        let result = build({ cwd });
        let stderr = result.stderr.toString("utf8");
        expect(stderr).toMatch(
          "SPA Mode: 3 invalid route export(s) in `routes/invalid-exports.tsx`: " +
            "`headers`, `loader`, `action`. See https://remix.run/guides/spa-mode " +
            "for more information."
        );
      });

      test("errors on HydrateFallback export from non-root route", async () => {
        let cwd = await createProject({
          "vite.config.ts": js`
          import { defineConfig } from "vite";
          import { vitePlugin as reactRouter } from "@react-router/dev";

          export default defineConfig({
            plugins: [reactRouter({ ssr: false })],
          });
        `,
          "app/routes/invalid-exports.tsx": String.raw`
          // Invalid exports
          export function HydrateFallback() {}

          // Valid exports
          export function clientLoader() {}
          export function clientAction() {}
          export default function Component() {}
        `,
        });
        let result = build({ cwd });
        let stderr = result.stderr.toString("utf8");
        expect(stderr).toMatch(
          "SPA Mode: Invalid `HydrateFallback` export found in `routes/invalid-exports.tsx`. " +
            "`HydrateFallback` is only permitted on the root route in SPA Mode. " +
            "See https://remix.run/guides/spa-mode for more information."
        );
      });

      test("errors on a non-200 status from entry.server.tsx", async () => {
        let cwd = await createProject({
          "vite.config.ts": js`
          import { defineConfig } from "vite";
          import { vitePlugin as reactRouter } from "@react-router/dev";

          export default defineConfig({
            plugins: [reactRouter({ ssr: false })],
          });
        `,
          "app/entry.server.tsx": js`
          import { RemixServer } from "react-router";
          import { renderToString } from "react-dom/server";

          export default function handleRequest(
            request,
            responseStatusCode,
            responseHeaders,
            remixContext
          ) {
            const html = renderToString(
              <RemixServer context={remixContext} url={request.url} />
            );
            return new Response(html, {
              headers: { "Content-Type": "text/html" },
              status: 500,
            });
          }
        `,
          "app/root.tsx": js`
          import { Links, Meta, Outlet, Scripts } from "react-router";

          export default function Root() {
            return (
              <html lang="en">
                <head>
                  <Meta />
                  <Links />
                </head>
                <body>
                  <Outlet />
                  <Scripts />
                </body>
              </html>
            );
          }

          export function HydrateFallback() {
            return (
              <html lang="en">
                <head>
                  <Meta />
                  <Links />
                </head>
                <body>
                  <h1>Loading...</h1>
                  <Scripts />
                </body>
              </html>
            );
          }
        `,
        });
        let result = build({ cwd });
        let stderr = result.stderr.toString("utf8");
        expect(stderr).toMatch(
          "SPA Mode: Received a 500 status code from `entry.server.tsx` while " +
            "prerendering the `/` path."
        );
        expect(stderr).toMatch("<h1>Loading...</h1>");
      });

      test("errors if you do not include <Scripts> in your root <HydrateFallback>", async () => {
        let cwd = await createProject({
          "vite.config.ts": js`
          import { defineConfig } from "vite";
          import { vitePlugin as reactRouter } from "@react-router/dev";

          export default defineConfig({
            plugins: [reactRouter({ ssr: false })],
          });
        `,
          "app/root.tsx": String.raw`
          export function HydrateFallback() {
            return <h1>Loading</h1>
          }
        `,
        });
        let result = build({ cwd });
        let stderr = result.stderr.toString("utf8");
        expect(stderr).toMatch(
          "SPA Mode: Did you forget to include <Scripts/> in your root route? " +
            "Your pre-rendered HTML files cannot hydrate without `<Scripts />`."
        );
      });
    });

    test("prepends DOCTYPE to HTML in the default entry.server.tsx", async () => {
      let fixture = await createFixture({
        spaMode: true,
        files: {
          "vite.config.ts": js`
            import { defineConfig } from "vite";
            import { vitePlugin as reactRouter } from "@react-router/dev";

            export default defineConfig({
              plugins: [reactRouter({ ssr: false })],
            });
          `,
          "app/root.tsx": js`
            import { Outlet, Scripts } from "react-router";

            export default function Root() {
              return (
                <html lang="en">
                  <head></head>
                  <body>
                    <h1 data-root>Root</h1>
                    <Scripts />
                  </body>
                </html>
              );
            }

            export function HydrateFallback() {
              return (
                <html lang="en">
                  <head></head>
                  <body>
                    <h1 data-loading>Loading SPA...</h1>
                    <Scripts />
                  </body>
                </html>
              );
            }
          `,
        },
      });
      let res = await fixture.requestDocument("/");
      expect(await res.text()).toMatch(/^<!DOCTYPE html><html lang="en">/);
    });

    test("works when combined with a basename", async ({ page }) => {
      fixture = await createFixture({
        spaMode: true,
        files: {
          "vite.config.ts": js`
            import { defineConfig } from "vite";
            import { vitePlugin as reactRouter } from "@react-router/dev";

            export default defineConfig({
              plugins: [reactRouter({
                basename: "/base/",
                ssr: false
              })],
            });
          `,
          "app/root.tsx": js`
            import { Outlet, Scripts } from "react-router";

            export default function Root() {
              return (
                <html lang="en">
                  <head></head>
                  <body>
                    <h1 data-root>Root</h1>
                    <Outlet />
                    <Scripts />
                  </body>
                </html>
              );
            }

            export function HydrateFallback() {
              return (
                <html lang="en">
                  <head></head>
                  <body>
                    <h1 data-loading>Loading SPA...</h1>
                    <Scripts />
                  </body>
                </html>
              );
            }
          `,
          "app/routes/_index.tsx": js`
            import * as React  from "react";
            import { useLoaderData } from "react-router";

            export async function clientLoader({ request }) {
              return "Index Loader Data";
            }

            export default function Component() {
              let data = useLoaderData();
              const [mounted, setMounted] = React.useState(false);
              React.useEffect(() => setMounted(true), []);

              return (
                <>
                  <h2 data-route>Index</h2>
                  <p data-loader-data>{data}</p>
                  {!mounted ? <h3>Unmounted</h3> : <h3 data-mounted>Mounted</h3>}
                </>
              );
            }
          `,
        },
      });
      appFixture = await createAppFixture(fixture);

      let app = new PlaywrightFixture(appFixture, page);
      await app.goto("/base/");
      await page.waitForSelector("[data-mounted]");
      expect(await page.locator("[data-route]").textContent()).toBe("Index");
      expect(await page.locator("[data-loader-data]").textContent()).toBe(
        "Index Loader Data"
      );
    });

    test("can be used to hydrate only a div", async ({ page }) => {
      fixture = await createFixture({
        spaMode: true,
        files: {
          "vite.config.ts": js`
            import { defineConfig } from "vite";
            import { vitePlugin as reactRouter } from "@react-router/dev";

            export default defineConfig({
              plugins: [reactRouter({ ssr: false })],
            });
          `,
          "app/index.html": String.raw`
            <!DOCTYPE html>
            <html lang="en">
              <head>
                <title>Not from Remix!</title>
              </head>
              <body>
                <div id="app"><!-- Remix SPA --></div>
              </body>
            </html>
          `,
          "app/entry.client.tsx": js`
            import { HydratedRouter } from "react-router";
            import { startTransition, StrictMode } from "react";
            import { hydrateRoot } from "react-dom/client";

            startTransition(() => {
              hydrateRoot(
                document.querySelector("#app"),
                <StrictMode>
                  <HydratedRouter />
                </StrictMode>
              );
            });
          `,
          "app/entry.server.tsx": js`
            import * as fs from "node:fs";
            import * as path from "node:path";
            import { PassThrough } from "node:stream";

            import type { AppLoadContext, EntryContext } from "@react-router/node";
            import { createReadableStreamFromReadable } from "@react-router/node";
            import { RemixServer } from "react-router";
            import { renderToPipeableStream } from "react-dom/server";
<<<<<<< HEAD
            
            const ABORT_DELAY = 5_000;
            
=======

            const ABORT_DELAY = 5_000;

>>>>>>> 13d6d438
            export default function handleRequest(
              request: Request,
              responseStatusCode: number,
              responseHeaders: Headers,
              remixContext: EntryContext,
              loadContext: AppLoadContext
            ) {
              return handleBotRequest(
                request,
                responseStatusCode,
                responseHeaders,
                remixContext
              );
            }
<<<<<<< HEAD
            
=======

>>>>>>> 13d6d438
            async function handleBotRequest(
              request: Request,
              responseStatusCode: number,
              responseHeaders: Headers,
              remixContext: EntryContext
            ) {
              const html = await new Promise((resolve, reject) => {
                let shellRendered = false;
                const { pipe, abort } = renderToPipeableStream(
                  <RemixServer
                    context={remixContext}
                    url={request.url}
                    abortDelay={ABORT_DELAY}
                  />,
                  {
                    onAllReady() {
                      shellRendered = true;
                      const body = new PassThrough();
                      const stream = createReadableStreamFromReadable(body);
<<<<<<< HEAD
            
                      responseHeaders.set("Content-Type", "text/html");
            
=======

                      responseHeaders.set("Content-Type", "text/html");

>>>>>>> 13d6d438
                      resolve(
                        new Response(stream, {
                          headers: responseHeaders,
                          status: responseStatusCode,
                        }).text()
                      );
<<<<<<< HEAD
            
=======

>>>>>>> 13d6d438
                      pipe(body);
                    },
                    onShellError(error: unknown) {
                      reject(error);
                    },
                    onError(error: unknown) {
                      responseStatusCode = 500;
                      // Log streaming rendering errors from inside the shell.  Don't log
                      // errors encountered during initial shell rendering since they'll
                      // reject and get logged in handleDocumentRequest.
                      if (shellRendered) {
                        console.error(error);
                      }
                    },
                  }
                );
<<<<<<< HEAD
            
=======

>>>>>>> 13d6d438
                setTimeout(abort, ABORT_DELAY);
              });

              const shellHtml = fs
                .readFileSync(
                  path.join(process.cwd(), "app/index.html")
                )
                .toString();

              const finalHTML = shellHtml.replace("<!-- Remix SPA -->", html);
              return new Response(finalHTML, {
                headers: responseHeaders,
                status: responseStatusCode,
              });
            }          
          `,
          "app/root.tsx": js`
            import { Outlet, Scripts } from "react-router";

            export default function Root() {
              return (
                <>
                  <h1 data-root>Root</h1>
                  <Outlet />
                  <Scripts />
                </>
              );
            }

            export function HydrateFallback() {
              return (
                <>
                  <h1 data-loading>Loading SPA...</h1>
                  <Scripts />
                </>
              );
            }
          `,
          "app/routes/_index.tsx": js`
            import * as React  from "react";
            import { useLoaderData } from "react-router";

            export async function clientLoader({ request }) {
              return "Index Loader Data";
            }

            export default function Component() {
              let data = useLoaderData();
              const [mounted, setMounted] = React.useState(false);
              React.useEffect(() => setMounted(true), []);

              return (
                <>
                  <h2 data-route>Index</h2>
                  <p data-loader-data>{data}</p>
                  {!mounted ? <h3>Unmounted</h3> : <h3 data-mounted>Mounted</h3>}
                </>
              );
            }
          `,
        },
      });
      appFixture = await createAppFixture(fixture);

      let app = new PlaywrightFixture(appFixture, page);
      await app.goto("/");
      expect(await page.locator("title").textContent()).toBe("Not from Remix!");
      await page.waitForSelector("[data-mounted]");
      expect(await page.locator("[data-route]").textContent()).toBe("Index");
      expect(await page.locator("[data-loader-data]").textContent()).toBe(
        "Index Loader Data"
      );
    });

    test("works for migration apps with only a root route and no loader", async ({
      page,
    }) => {
      fixture = await createFixture({
        spaMode: true,
        files: {
          "vite.config.ts": js`
            import { defineConfig } from "vite";
            import { vitePlugin as reactRouter } from "@react-router/dev";

            export default defineConfig({
              plugins: [reactRouter({
                // We don't want to pick up the app/routes/_index.tsx file from
                // the template and instead want to use only the src/root.tsx
                // file below
                appDirectory: "src",
                ssr: false,
              })],
            });
          `,
          "src/root.tsx": js`
            import {
              Meta,
              Links,
              Outlet,
              Routes,
              Route,
              Scripts,
              ScrollRestoration,
            } from "react-router";

            export function Layout({ children }: { children: React.ReactNode }) {
              return (
                <html>
                  <head>
                    <Meta />
                    <Links />
                  </head>
                  <body>
                    {children}
                    <ScrollRestoration />
                    <Scripts />
                  </body>
                </html>
              );
            }

            export default function Root() {
              return (
                <>
                  <h1 data-root>Root</h1>
                  <Routes>
                    <Route path="/" element={<h2 data-index>Index</h2>} />
                  </Routes>
                </>
              );
            }

            export function HydrateFallback() {
              return <h1 data-loading>Loading SPA...</h1>;
            }
          `,
        },
      });
      appFixture = await createAppFixture(fixture);

      let res = await fixture.requestDocument("/");
      let html = await res.text();
      expect(html).toMatch('<h1 data-loading="true">Loading SPA...</h1>');

      let logs: string[] = [];
      page.on("console", (msg) => logs.push(msg.text()));

      let app = new PlaywrightFixture(appFixture, page);
      await app.goto("/");
      await page.waitForSelector("[data-root]");
      expect(await page.locator("[data-root]").textContent()).toBe("Root");
      expect(await page.locator("[data-index]").textContent()).toBe("Index");

      // Hydrates without issues
      expect(logs).toEqual([]);
    });

    test("wraps default root HydrateFallback in user-provided Layout", async ({
      page,
    }) => {
      fixture = await createFixture({
        spaMode: true,
        files: {
          "vite.config.ts": js`
            import { defineConfig } from "vite";
            import { vitePlugin as reactRouter } from "@react-router/dev";

            export default defineConfig({
              plugins: [reactRouter({
                // We don't want to pick up the app/routes/_index.tsx file from
                // the template and instead want to use only the src/root.tsx
                // file below
                appDirectory: "src",
                ssr: false,
              })],
            });
          `,
          "src/root.tsx": js`
            import {
              Meta,
              Links,
              Outlet,
              Routes,
              Route,
              Scripts,
              ScrollRestoration,
            } from "react-router";

            export function Layout({ children }: { children: React.ReactNode }) {
              return (
                <html>
                  <head>
                    <Meta />
                    <Links />
                  </head>
                  <body>
                    {children}
                    <ScrollRestoration />
                    <Scripts />
                  </body>
                </html>
              );
            }

            export default function Root() {
              return (
                <>
                  <h1 data-root>Root</h1>
                  <Routes>
                    <Route path="/" element={<h2 data-index>Index</h2>} />
                  </Routes>
                </>
              );
            }
          `,
        },
      });
      appFixture = await createAppFixture(fixture);

      let res = await fixture.requestDocument("/");
      let html = await res.text();
      expect(html.match(/<html/g)?.length).toBe(1);
      expect(html.match(/<\/html/g)?.length).toBe(1);
      expect(html.match(/window.__remixContext =/g)?.length).toBe(1);
      expect(html.match(/💿 Hey developer 👋/g)?.length).toBe(1);
    });
  });

  test.describe("normal apps", () => {
    test.beforeAll(async () => {
      fixture = await createFixture({
        spaMode: true,
        files: {
          "vite.config.ts": js`
            import { defineConfig } from "vite";
            import { vitePlugin as reactRouter } from "@react-router/dev";

            export default defineConfig({
              build: { manifest: true },
              plugins: [reactRouter({ ssr: false })],
            });
          `,
          "public/styles-root.css": css`
            body {
              background-color: rgba(255, 0, 0, 0.25);
            }
          `,
          "public/styles-index.css": css`
            body {
              background-color: rgba(0, 255, 0, 0.25);
            }
          `,
          "app/root.tsx": js`
            import * as React from "react";
            import { Form, Link, Links, Meta, Outlet, Scripts } from "react-router";

            export function meta({ data }) {
              return [{
                title: "Root Title"
              }];
            }

            export function links() {
              return [{
                rel: "stylesheet",
                href: "styles-root.css"
              }];
            }

            export default function Root() {
              let id = React.useId();
              return (
                <html lang="en">
                  <head>
                    <Meta />
                    <Links />
                  </head>
                  <body>
                      <h1 data-root>Root</h1>
                      <pre data-use-id>{id}</pre>
                      <nav>
                        <Link to="/about">/about</Link>
                        <br/>

                        <Form method="post" action="/about">
                          <button type="submit">
                            Submit /about
                          </button>
                        </Form>
                        <br/>

                        <Link to="/error">/error</Link>
                        <br/>

                        <Form method="post" action="/error">
                          <button type="submit">
                            Submit /error
                          </button>
                        </Form>
                        <br/>
                       </nav>
                      <Outlet />
                    <Scripts />
                  </body>
                </html>
              );
            }

            export function HydrateFallback() {
              const id = React.useId();
              const [hydrated, setHydrated] = React.useState(false);
              React.useEffect(() => setHydrated(true), []);

              return (
                <html lang="en">
                  <head>
                    <Meta />
                    <Links />
                  </head>
                  <body>
                    <h1 data-loading>Loading SPA...</h1>
                    <pre data-use-id>{id}</pre>
                    {hydrated ? <h3 data-hydrated>Hydrated</h3> : null}
                    <Scripts />
                  </body>
                </html>
              );
            }
          `,
          "app/routes/_index.tsx": js`
            import * as React  from "react";
            import { useLoaderData } from "react-router";

            export function meta({ data }) {
              return [{
                title: "Index Title: " + data
              }];
            }

            export function links() {
              return [{
                rel: "stylesheet",
                href: "styles-index.css"
              }];
            }

            export async function clientLoader({ request }) {
              if (new URL(request.url).searchParams.has('slow')) {
                await new Promise(r => setTimeout(r, 500));
              }
              return "Index Loader Data";
            }

            export default function Component() {
              let data = useLoaderData();
              const [mounted, setMounted] = React.useState(false);
              React.useEffect(() => setMounted(true), []);

              return (
                <>
                  <h2 data-route>Index</h2>
                  <p data-loader-data>{data}</p>
                  {!mounted ? <h3>Unmounted</h3> : <h3 data-mounted>Mounted</h3>}
                </>
              );
            }
          `,
          "app/routes/about.tsx": js`
            import { useActionData, useLoaderData } from "react-router";

            export function meta({ data }) {
              return [{
                title: "About Title: " + data
              }];
            }

            export function clientLoader() {
              return "About Loader Data";
            }

            export function clientAction() {
              return "About Action Data";
            }

            export default function Component() {
              let data = useLoaderData();
              let actionData = useActionData();

              return (
                <>
                  <h2 data-route>About</h2>
                  <p data-loader-data>{data}</p>
                  <p data-action-data>{actionData}</p>
                </>
              );
            }
          `,
          "app/routes/error.tsx": js`
            import { useRouteError } from "react-router";

            export async function clientLoader({ serverLoader }) {
              await serverLoader();
              return null;
            }

            export async function clientAction({ serverAction }) {
              await serverAction();
              return null;
            }

            export default function Component() {
              return <h2>Error</h2>;
            }

            export function ErrorBoundary() {
              let error = useRouteError();
              return <pre data-error>{error.data}</pre>
            }
          `,
        },
      });

      appFixture = await createAppFixture(fixture);
    });

    test.afterAll(() => {
      appFixture.close();
    });

    test("renders the root HydrateFallback initially", async ({ page }) => {
      let res = await fixture.requestDocument("/");
      let html = await res.text();
      expect(html).toMatch('<h1 data-loading="true">Loading SPA...</h1>');
    });

    test("does not include Meta/Links from routes below the root", async ({
      page,
    }) => {
      let res = await fixture.requestDocument("/");
      let html = await res.text();
      expect(html).toMatch("<title>Root Title</title>");
      expect(html).toMatch('<link rel="stylesheet" href="styles-root.css"/>');
      expect(html).not.toMatch("Index Title");
      expect(html).not.toMatch("styles-index.css");

      let app = new PlaywrightFixture(appFixture, page);
      await app.goto("/");
      await page.waitForSelector("[data-mounted]");
      expect(await page.locator('link[href="styles-index.css"]')).toBeDefined();
      expect(await page.locator("[data-route]").textContent()).toBe("Index");
      expect(await page.locator("title").textContent()).toBe(
        "Index Title: Index Loader Data"
      );
    });

    test("hydrates", async ({ page }) => {
      let app = new PlaywrightFixture(appFixture, page);
      await app.goto("/");
      expect(await page.locator("[data-route]").textContent()).toBe("Index");
      expect(await page.locator("[data-loader-data]").textContent()).toBe(
        "Index Loader Data"
      );
      expect(await page.locator("[data-mounted]").textContent()).toBe(
        "Mounted"
      );
      expect(await page.locator("title").textContent()).toBe(
        "Index Title: Index Loader Data"
      );
    });

    test("hydrates a proper useId value", async ({ page }) => {
      // SSR'd useId value we can assert against pre- and post-hydration
      let USE_ID_VALUE = ":R5:";

      // Ensure we SSR a proper useId value
      let res = await fixture.requestDocument("/");
      let html = await res.text();
      expect(html).toMatch(`<pre data-use-id="true">${USE_ID_VALUE}</pre>`);

      // We should hydrate the same useId value in HydrateFallback
      let app = new PlaywrightFixture(appFixture, page);
      await app.goto("/?slow");
      await page.waitForSelector("[data-hydrated]");
      expect(await page.locator("[data-use-id]").textContent()).toBe(
        USE_ID_VALUE
      );

      // Once hydrated, we should get a different useId value from the root Component
      await page.waitForSelector("[data-route]");
      expect(await page.locator("[data-route]").textContent()).toBe("Index");
      expect(await page.locator("[data-use-id]").textContent()).not.toBe(
        USE_ID_VALUE
      );
    });

    test("navigates and calls loaders", async ({ page }) => {
      let app = new PlaywrightFixture(appFixture, page);
      await app.goto("/");
      expect(await page.locator("[data-route]").textContent()).toBe("Index");

      await app.clickLink("/about");
      await page.waitForSelector('[data-route]:has-text("About")');
      expect(await page.locator("[data-route]").textContent()).toBe("About");
      expect(await page.locator("[data-loader-data]").textContent()).toBe(
        "About Loader Data"
      );
      expect(await page.locator("title").textContent()).toBe(
        "About Title: About Loader Data"
      );
    });

    test("navigates and calls actions/loaders", async ({ page }) => {
      let app = new PlaywrightFixture(appFixture, page);
      await app.goto("/");
      expect(await page.locator("[data-route]").textContent()).toBe("Index");

      await app.clickSubmitButton("/about");
      await page.waitForSelector('[data-route]:has-text("About")');
      expect(await page.locator("[data-route]").textContent()).toBe("About");
      expect(await page.locator("[data-action-data]").textContent()).toBe(
        "About Action Data"
      );
      expect(await page.locator("[data-loader-data]").textContent()).toBe(
        "About Loader Data"
      );
      expect(await page.locator("title").textContent()).toBe(
        "About Title: About Loader Data"
      );
    });

    test("errors if you call serverLoader", async ({ page }) => {
      let app = new PlaywrightFixture(appFixture, page);
      await app.goto("/");
      expect(await page.locator("[data-route]").textContent()).toBe("Index");

      await app.clickLink("/error");
      await page.waitForSelector("[data-error]");
      expect(await page.locator("[data-error]").textContent()).toBe(
        'Error: You cannot call serverLoader() in SPA Mode (routeId: "routes/error")'
      );
    });

    test("errors if you call serverAction", async ({ page }) => {
      let app = new PlaywrightFixture(appFixture, page);
      await app.goto("/");
      expect(await page.locator("[data-route]").textContent()).toBe("Index");

      await app.clickSubmitButton("/error");
      await page.waitForSelector("[data-error]");
      expect(await page.locator("[data-error]").textContent()).toBe(
        'Error: You cannot call serverAction() in SPA Mode (routeId: "routes/error")'
      );
    });

    test("only generates client Vite manifest", () => {
      let viteManifestFiles = fs.readdirSync(
        path.join(fixture.projectDir, "build", ".vite")
      );

      expect(viteManifestFiles).toEqual(["client-manifest.json"]);
    });
  });
});<|MERGE_RESOLUTION|>--- conflicted
+++ resolved
@@ -344,15 +344,9 @@
             import { createReadableStreamFromReadable } from "@react-router/node";
             import { RemixServer } from "react-router";
             import { renderToPipeableStream } from "react-dom/server";
-<<<<<<< HEAD
-            
+
             const ABORT_DELAY = 5_000;
             
-=======
-
-            const ABORT_DELAY = 5_000;
-
->>>>>>> 13d6d438
             export default function handleRequest(
               request: Request,
               responseStatusCode: number,
@@ -367,11 +361,8 @@
                 remixContext
               );
             }
-<<<<<<< HEAD
             
-=======
-
->>>>>>> 13d6d438
+
             async function handleBotRequest(
               request: Request,
               responseStatusCode: number,
@@ -391,26 +382,16 @@
                       shellRendered = true;
                       const body = new PassThrough();
                       const stream = createReadableStreamFromReadable(body);
-<<<<<<< HEAD
             
                       responseHeaders.set("Content-Type", "text/html");
-            
-=======
-
-                      responseHeaders.set("Content-Type", "text/html");
-
->>>>>>> 13d6d438
+
                       resolve(
                         new Response(stream, {
                           headers: responseHeaders,
                           status: responseStatusCode,
                         }).text()
                       );
-<<<<<<< HEAD
             
-=======
-
->>>>>>> 13d6d438
                       pipe(body);
                     },
                     onShellError(error: unknown) {
@@ -427,11 +408,7 @@
                     },
                   }
                 );
-<<<<<<< HEAD
-            
-=======
-
->>>>>>> 13d6d438
+
                 setTimeout(abort, ABORT_DELAY);
               });
 
